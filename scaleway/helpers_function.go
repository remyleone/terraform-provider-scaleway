package scaleway

import (
	"context"
	"fmt"
	"net/http"
	"net/http/httputil"
	"os"
	"time"

	"github.com/hashicorp/terraform-plugin-log/tflog"
	"github.com/hashicorp/terraform-plugin-sdk/v2/helper/schema"
	function "github.com/scaleway/scaleway-sdk-go/api/function/v1beta1"
	"github.com/scaleway/scaleway-sdk-go/scw"
)

const (
	defaultFunctionNamespaceTimeout = 5 * time.Minute
	defaultFunctionTimeout          = 15 * time.Minute
	defaultFunctionRetryInterval    = 5 * time.Second
	defaultFunctionAfterUpdateWait  = 1 * time.Second
	defaultFunctionCronTimeout      = 5 * time.Minute
)

// functionAPIWithRegion returns a new container registry API and the region.
func functionAPIWithRegion(d *schema.ResourceData, m interface{}) (*function.API, scw.Region, error) {
	meta := m.(*Meta)
	api := function.NewAPI(meta.scwClient)

	region, err := extractRegion(d, meta)
	if err != nil {
		return nil, "", err
	}
	return api, region, nil
}

// functionAPIWithRegionAndID returns a new container registry API, region and ID.
func functionAPIWithRegionAndID(m interface{}, id string) (*function.API, scw.Region, string, error) {
	meta := m.(*Meta)
	api := function.NewAPI(meta.scwClient)

	region, id, err := parseRegionalID(id)
	if err != nil {
		return nil, "", "", err
	}
	return api, region, id, nil
}

func waitForFunctionNamespace(ctx context.Context, functionAPI *function.API, region scw.Region, id string, timeout time.Duration) (*function.Namespace, error) {
	retryInterval := defaultFunctionRetryInterval
	if DefaultWaitRetryInterval != nil {
		retryInterval = *DefaultWaitRetryInterval
	}

	ns, err := functionAPI.WaitForNamespace(&function.WaitForNamespaceRequest{
		Region:        region,
		NamespaceID:   id,
		RetryInterval: &retryInterval,
		Timeout:       scw.TimeDurationPtr(timeout),
	}, scw.WithContext(ctx))

	return ns, err
}

func waitForFunction(ctx context.Context, functionAPI *function.API, region scw.Region, id string, timeout time.Duration) (*function.Function, error) {
	retryInterval := defaultFunctionRetryInterval
	if DefaultWaitRetryInterval != nil {
		retryInterval = *DefaultWaitRetryInterval
	}

	f, err := functionAPI.WaitForFunction(&function.WaitForFunctionRequest{
		Region:        region,
		FunctionID:    id,
		RetryInterval: &retryInterval,
		Timeout:       scw.TimeDurationPtr(timeout),
	}, scw.WithContext(ctx))

	return f, err
}

<<<<<<< HEAD
func waitForFunctionDomain(ctx context.Context, functionAPI *function.API, region scw.Region, id string, timeout time.Duration) (*function.Domain, error) {
=======
func waitForFunctionCron(ctx context.Context, functionAPI *function.API, region scw.Region, cronID string, timeout time.Duration) (*function.Cron, error) {
>>>>>>> 72972c52
	retryInterval := defaultFunctionRetryInterval
	if DefaultWaitRetryInterval != nil {
		retryInterval = *DefaultWaitRetryInterval
	}

<<<<<<< HEAD
	domain, err := functionAPI.WaitForDomain(&function.WaitForDomainRequest{
		Region:        region,
		DomainID:      id,
		RetryInterval: &retryInterval,
		Timeout:       scw.TimeDurationPtr(timeout),
	}, scw.WithContext(ctx))

	return domain, err
=======
	return functionAPI.WaitForCron(&function.WaitForCronRequest{
		Region:        region,
		CronID:        cronID,
		RetryInterval: &retryInterval,
		Timeout:       scw.TimeDurationPtr(timeout),
	}, scw.WithContext(ctx))
>>>>>>> 72972c52
}

func functionUpload(ctx context.Context, m interface{}, functionAPI *function.API, region scw.Region, functionID string, zipFile string) error {
	meta := m.(*Meta)
	zipStat, err := os.Stat(zipFile)
	if err != nil {
		return fmt.Errorf("failed to stat zip file: %w", err)
	}

	uploadURL, err := functionAPI.GetFunctionUploadURL(&function.GetFunctionUploadURLRequest{
		Region:        region,
		FunctionID:    functionID,
		ContentLength: uint64(zipStat.Size()),
	}, scw.WithContext(ctx))
	if err != nil {
		return fmt.Errorf("failed to fetch upload url: %w", err)
	}

	zip, err := os.Open(zipFile)
	if err != nil {
		return fmt.Errorf("failed to read zip file: %w", err)
	}
	defer zip.Close()

	req, err := http.NewRequest(http.MethodPut, uploadURL.URL, zip)
	if err != nil {
		return fmt.Errorf("failed to init request: %w", err)
	}

	req = req.WithContext(ctx)

	for headerName, headerList := range uploadURL.Headers {
		for _, header := range *headerList {
			req.Header.Add(headerName, header)
		}
	}

	secretKey, _ := meta.scwClient.GetSecretKey()
	req.Header.Add("X-Auth-Token", secretKey)

	resp, err := meta.httpClient.Do(req)
	if err != nil {
		return fmt.Errorf("failed to send request: %w", err)
	}
	defer resp.Body.Close()

	respDump, err := httputil.DumpResponse(resp, true)
	if err != nil {
		return fmt.Errorf("failed to dump response: %w", err)
	}

	reqDump, err := httputil.DumpRequest(req, false)
	if err != nil {
		return fmt.Errorf("failed to dump request: %w", err)
	}

	tflog.Debug(ctx, "Request dump", map[string]interface{}{
		"url":      uploadURL.URL,
		"response": string(respDump),
		"request":  string(reqDump),
	})
	if resp.StatusCode != http.StatusOK {
		return fmt.Errorf("failed to upload function (Status: %d)", resp.StatusCode)
	}

	return nil
}

func functionDeploy(ctx context.Context, functionAPI *function.API, region scw.Region, functionID string) error {
	_, err := functionAPI.DeployFunction(&function.DeployFunctionRequest{
		Region:     region,
		FunctionID: functionID,
	}, scw.WithContext(ctx))
	if err != nil {
		return fmt.Errorf("failed to deploy function")
	}
	return nil
}

func expandFunctionsSecrets(secretsRawMap interface{}) []*function.Secret {
	secretsMap := secretsRawMap.(map[string]interface{})
	secrets := make([]*function.Secret, 0, len(secretsMap))

	for k, v := range secretsMap {
		secrets = append(secrets, &function.Secret{
			Key:   k,
			Value: expandStringPtr(v),
		})
	}

	return secrets
}<|MERGE_RESOLUTION|>--- conflicted
+++ resolved
@@ -78,17 +78,26 @@
 	return f, err
 }
 
-<<<<<<< HEAD
+func waitForFunctionCron(ctx context.Context, functionAPI *function.API, region scw.Region, cronID string, timeout time.Duration) (*function.Cron, error) {
+	retryInterval := defaultFunctionRetryInterval
+	if DefaultWaitRetryInterval != nil {
+		retryInterval = *DefaultWaitRetryInterval
+	}
+
+	return functionAPI.WaitForCron(&function.WaitForCronRequest{
+		Region:        region,
+		CronID:        cronID,
+		RetryInterval: &retryInterval,
+		Timeout:       scw.TimeDurationPtr(timeout),
+	}, scw.WithContext(ctx))
+}
+
 func waitForFunctionDomain(ctx context.Context, functionAPI *function.API, region scw.Region, id string, timeout time.Duration) (*function.Domain, error) {
-=======
-func waitForFunctionCron(ctx context.Context, functionAPI *function.API, region scw.Region, cronID string, timeout time.Duration) (*function.Cron, error) {
->>>>>>> 72972c52
-	retryInterval := defaultFunctionRetryInterval
-	if DefaultWaitRetryInterval != nil {
-		retryInterval = *DefaultWaitRetryInterval
-	}
-
-<<<<<<< HEAD
+	retryInterval := defaultFunctionRetryInterval
+	if DefaultWaitRetryInterval != nil {
+		retryInterval = *DefaultWaitRetryInterval
+	}
+
 	domain, err := functionAPI.WaitForDomain(&function.WaitForDomainRequest{
 		Region:        region,
 		DomainID:      id,
@@ -97,14 +106,6 @@
 	}, scw.WithContext(ctx))
 
 	return domain, err
-=======
-	return functionAPI.WaitForCron(&function.WaitForCronRequest{
-		Region:        region,
-		CronID:        cronID,
-		RetryInterval: &retryInterval,
-		Timeout:       scw.TimeDurationPtr(timeout),
-	}, scw.WithContext(ctx))
->>>>>>> 72972c52
 }
 
 func functionUpload(ctx context.Context, m interface{}, functionAPI *function.API, region scw.Region, functionID string, zipFile string) error {
