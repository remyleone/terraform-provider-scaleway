package scaleway

import (
	"bytes"
	"context"
	"fmt"
	"io"
	"io/ioutil"
	"net/http"
	"time"

	"github.com/hashicorp/go-retryablehttp"
)

// TODO Retry logic should be moved in the SDK
// newRetryableTransport creates a http transport with retry capability.
func newRetryableTransport(defaultTransport http.RoundTripper) http.RoundTripper {
	c := retryablehttp.NewClient()
	c.HTTPClient = &http.Client{Transport: defaultTransport}

	c.RetryMax = 3
	c.RetryWaitMax = 2 * time.Minute
	c.Logger = l
	c.RetryWaitMin = time.Second * 2
	c.CheckRetry = func(ctx context.Context, resp *http.Response, err error) (bool, error) {
		if resp == nil || resp.StatusCode == http.StatusTooManyRequests {
			return true, err
		}
		return retryablehttp.DefaultRetryPolicy(ctx, resp, err) //nolint:wrapcheck
	}
	c.ErrorHandler = func(resp *http.Response, err error, numTries int) (*http.Response, error) {
		// Do not return error as response will be handled by scaleway sdk-go
		return resp, nil
	}

	return &retryableTransport{c}
}

// client is a bridge between scw.httpClient interface and retryablehttp.Client
type retryableTransport struct {
	*retryablehttp.Client
}

// RoundTrip wraps calling an HTTP method with retries.
func (c *retryableTransport) RoundTrip(r *http.Request) (*http.Response, error) {
	var body io.ReadSeeker
	if r.Body != nil {
		bs, err := ioutil.ReadAll(r.Body)
		if err != nil {
			return nil, fmt.Errorf("failed to read HTTP body: %v", err)
		}
		body = bytes.NewReader(bs)
	}
	req, err := retryablehttp.NewRequest(r.Method, r.URL.String(), body)
	if err != nil {
		return nil, fmt.Errorf("failed to create HTTP request: %v", err)
	}
	for key, val := range r.Header {
		req.Header.Set(key, val[0])
	}
<<<<<<< HEAD
	return c.Client.Do(req) //nolint:wrapcheck
=======
	req.GetBody = func() (io.ReadCloser, error) {
		b, err := req.BodyBytes()
		if err != nil {
			return nil, err
		}
		return io.NopCloser(bytes.NewReader(b)), err
	}
	return c.Client.Do(req)
>>>>>>> 02763c68
}<|MERGE_RESOLUTION|>--- conflicted
+++ resolved
@@ -58,9 +58,6 @@
 	for key, val := range r.Header {
 		req.Header.Set(key, val[0])
 	}
-<<<<<<< HEAD
-	return c.Client.Do(req) //nolint:wrapcheck
-=======
 	req.GetBody = func() (io.ReadCloser, error) {
 		b, err := req.BodyBytes()
 		if err != nil {
@@ -69,5 +66,4 @@
 		return io.NopCloser(bytes.NewReader(b)), err
 	}
 	return c.Client.Do(req)
->>>>>>> 02763c68
 }