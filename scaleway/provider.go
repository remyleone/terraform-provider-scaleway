package scaleway

import (
	"context"
	"fmt"
	"net/http"
	"os"

	"github.com/hashicorp/terraform-plugin-log/tflog"
	"github.com/hashicorp/terraform-plugin-sdk/v2/diag"
	"github.com/hashicorp/terraform-plugin-sdk/v2/helper/schema"
	"github.com/hashicorp/terraform-plugin-sdk/v2/plugin"
	"github.com/scaleway/scaleway-sdk-go/scw"
)

var terraformBetaEnabled = os.Getenv(scw.ScwEnableBeta) != ""

// ProviderConfig config can be used to provide additional config when creating provider.
type ProviderConfig struct {
	// Meta can be used to override Meta that will be used by the provider.
	// This is useful for tests.
	Meta *Meta
}

// DefaultProviderConfig return default ProviderConfig struct
func DefaultProviderConfig() *ProviderConfig {
	return &ProviderConfig{}
}

func addBetaResources(provider *schema.Provider) {
	if !terraformBetaEnabled {
		return
	}
	betaResources := map[string]*schema.Resource{
		"scaleway_iam_api_key":     resourceScalewayIamAPIKey(),
		"scaleway_iam_application": resourceScalewayIamApplication(),
		"scaleway_iam_group":       resourceScalewayIamGroup(),
		"scaleway_iam_policy":      resourceScalewayIamPolicy(),
		"scaleway_iam_ssh_key":     resourceScalewayIamSSKKey(),
		"scaleway_account_project": resourceScalewayAccountProject(),
	}
	betaDataSources := map[string]*schema.Resource{
		"scaleway_iam_ssh_key":     dataSourceScalewayIamSSHKey(),
		"scaleway_iam_application": dataSourceScalewayIamApplication(),
		"scaleway_iam_group":       dataSourceScalewayIamGroup(),
		"scaleway_iam_user":        dataSourceScalewayIamUser(),
		"scaleway_account_project": dataSourceScalewayAccountProject(),
	}
	for resourceName, resource := range betaResources {
		provider.ResourcesMap[resourceName] = resource
	}
	for resourceName, resource := range betaDataSources {
		provider.DataSourcesMap[resourceName] = resource
	}
}

// Provider returns a terraform.ResourceProvider.
func Provider(config *ProviderConfig) plugin.ProviderFunc {
	return func() *schema.Provider {
		p := &schema.Provider{
			Schema: map[string]*schema.Schema{
				"access_key": {
					Type:        schema.TypeString,
					Optional:    true,
					Description: "The Scaleway access key.",
				},
				"secret_key": {
					Type:         schema.TypeString,
					Optional:     true, // To allow user to use deprecated `token`.
					Description:  "The Scaleway secret Key.",
					ValidateFunc: validationUUID(),
				},
				"profile": {
					Type:        schema.TypeString,
					Optional:    true, // To allow user to use `access_key`, `secret_key`, `project_id`...
					Description: "The Scaleway profile to use.",
				},
				"project_id": {
					Type:         schema.TypeString,
					Optional:     true, // To allow user to use organization instead of project
					Description:  "The Scaleway project ID.",
					ValidateFunc: validationUUID(),
				},
				"organization_id": {
					Type:         schema.TypeString,
					Optional:     true,
					Description:  "The Scaleway organization ID.",
					ValidateFunc: validationUUID(),
				},
				"region": regionSchema(),
				"zone":   zoneSchema(),
				"api_url": {
					Type:        schema.TypeString,
					Optional:    true,
					Description: "The Scaleway API URL to use.",
				},
			},

			ResourcesMap: map[string]*schema.Resource{
				"scaleway_account_ssh_key":                     resourceScalewayAccountSSKKey(),
				"scaleway_apple_silicon_server":                resourceScalewayAppleSiliconServer(),
				"scaleway_baremetal_server":                    resourceScalewayBaremetalServer(),
				"scaleway_container_namespace":                 resourceScalewayContainerNamespace(),
				"scaleway_container_cron":                      resourceScalewayContainerCron(),
				"scaleway_container_domain":                    resourceScalewayContainerDomain(),
				"scaleway_domain_record":                       resourceScalewayDomainRecord(),
				"scaleway_domain_zone":                         resourceScalewayDomainZone(),
				"scaleway_flexible_ip":                         resourceScalewayFlexibleIP(),
				"scaleway_function":                            resourceScalewayFunction(),
<<<<<<< HEAD
				"scaleway_function_domain":                     resourceScalewayFunctionDomain(),
=======
				"scaleway_function_cron":                       resourceScalewayFunctionCron(),
>>>>>>> 72972c52
				"scaleway_function_namespace":                  resourceScalewayFunctionNamespace(),
				"scaleway_function_token":                      resourceScalewayFunctionToken(),
				"scaleway_instance_user_data":                  resourceScalewayInstanceUserData(),
				"scaleway_instance_image":                      resourceScalewayInstanceImage(),
				"scaleway_instance_ip":                         resourceScalewayInstanceIP(),
				"scaleway_instance_ip_reverse_dns":             resourceScalewayInstanceIPReverseDNS(),
				"scaleway_instance_volume":                     resourceScalewayInstanceVolume(),
				"scaleway_instance_security_group":             resourceScalewayInstanceSecurityGroup(),
				"scaleway_instance_security_group_rules":       resourceScalewayInstanceSecurityGroupRules(),
				"scaleway_instance_server":                     resourceScalewayInstanceServer(),
				"scaleway_instance_snapshot":                   resourceScalewayInstanceSnapshot(),
				"scaleway_instance_placement_group":            resourceScalewayInstancePlacementGroup(),
				"scaleway_instance_private_nic":                resourceScalewayInstancePrivateNIC(),
				"scaleway_iot_hub":                             resourceScalewayIotHub(),
				"scaleway_iot_device":                          resourceScalewayIotDevice(),
				"scaleway_iot_route":                           resourceScalewayIotRoute(),
				"scaleway_iot_network":                         resourceScalewayIotNetwork(),
				"scaleway_k8s_cluster":                         resourceScalewayK8SCluster(),
				"scaleway_k8s_pool":                            resourceScalewayK8SPool(),
				"scaleway_lb":                                  resourceScalewayLb(),
				"scaleway_lb_ip":                               resourceScalewayLbIP(),
				"scaleway_lb_backend":                          resourceScalewayLbBackend(),
				"scaleway_lb_certificate":                      resourceScalewayLbCertificate(),
				"scaleway_lb_frontend":                         resourceScalewayLbFrontend(),
				"scaleway_lb_route":                            resourceScalewayLbRoute(),
				"scaleway_registry_namespace":                  resourceScalewayRegistryNamespace(),
				"scaleway_tem_domain":                          resourceScalewayTemDomain(),
				"scaleway_container":                           resourceScalewayContainer(),
				"scaleway_container_token":                     resourceScalewayContainerToken(),
				"scaleway_rdb_acl":                             resourceScalewayRdbACL(),
				"scaleway_rdb_database":                        resourceScalewayRdbDatabase(),
				"scaleway_rdb_database_backup":                 resourceScalewayRdbDatabaseBackup(),
				"scaleway_rdb_instance":                        resourceScalewayRdbInstance(),
				"scaleway_rdb_privilege":                       resourceScalewayRdbPrivilege(),
				"scaleway_rdb_user":                            resourceScalewayRdbUser(),
				"scaleway_rdb_read_replica":                    resourceScalewayRdbReadReplica(),
				"scaleway_redis_cluster":                       resourceScalewayRedisCluster(),
				"scaleway_object":                              resourceScalewayObject(),
				"scaleway_object_bucket":                       resourceScalewayObjectBucket(),
				"scaleway_object_bucket_acl":                   resourceScalewayObjectBucketACL(),
				"scaleway_object_bucket_lock_configuration":    resourceObjectLockConfiguration(),
				"scaleway_object_bucket_policy":                resourceScalewayObjectBucketPolicy(),
				"scaleway_object_bucket_website_configuration": ResourceBucketWebsiteConfiguration(),
				"scaleway_vpc_public_gateway":                  resourceScalewayVPCPublicGateway(),
				"scaleway_vpc_gateway_network":                 resourceScalewayVPCGatewayNetwork(),
				"scaleway_vpc_public_gateway_dhcp":             resourceScalewayVPCPublicGatewayDHCP(),
				"scaleway_vpc_public_gateway_dhcp_reservation": resourceScalewayVPCPublicGatewayDHCPReservation(),
				"scaleway_vpc_public_gateway_ip":               resourceScalewayVPCPublicGatewayIP(),
				"scaleway_vpc_public_gateway_pat_rule":         resourceScalewayVPCPublicGatewayPATRule(),
				"scaleway_vpc_private_network":                 resourceScalewayVPCPrivateNetwork(),
			},

			DataSourcesMap: map[string]*schema.Resource{
				"scaleway_account_ssh_key":                     dataSourceScalewayAccountSSHKey(),
				"scaleway_baremetal_offer":                     dataSourceScalewayBaremetalOffer(),
				"scaleway_baremetal_option":                    dataSourceScalewayBaremetalOption(),
				"scaleway_baremetal_os":                        dataSourceScalewayBaremetalOs(),
				"scaleway_baremetal_server":                    dataSourceScalewayBaremetalServer(),
				"scaleway_domain_record":                       dataSourceScalewayDomainRecord(),
				"scaleway_domain_zone":                         dataSourceScalewayDomainZone(),
				"scaleway_container_namespace":                 dataSourceScalewayContainerNamespace(),
				"scaleway_container":                           dataSourceScalewayContainer(),
				"scaleway_function":                            dataSourceScalewayFunction(),
				"scaleway_function_namespace":                  dataSourceScalewayFunctionNamespace(),
				"scaleway_flexible_ip":                         dataSourceScalewayFlexibleIP(),
				"scaleway_instance_ip":                         dataSourceScalewayInstanceIP(),
				"scaleway_instance_security_group":             dataSourceScalewayInstanceSecurityGroup(),
				"scaleway_instance_server":                     dataSourceScalewayInstanceServer(),
				"scaleway_instance_servers":                    dataSourceScalewayInstanceServers(),
				"scaleway_instance_image":                      dataSourceScalewayInstanceImage(),
				"scaleway_instance_volume":                     dataSourceScalewayInstanceVolume(),
				"scaleway_instance_snapshot":                   dataSourceScalewayInstanceSnapshot(),
				"scaleway_iot_hub":                             dataSourceScalewayIotHub(),
				"scaleway_iot_device":                          dataSourceScalewayIotDevice(),
				"scaleway_k8s_cluster":                         dataSourceScalewayK8SCluster(),
				"scaleway_k8s_pool":                            dataSourceScalewayK8SPool(),
				"scaleway_lb":                                  dataSourceScalewayLb(),
				"scaleway_lb_certificate":                      dataSourceScalewayLbCertificate(),
				"scaleway_lb_ip":                               dataSourceScalewayLbIP(),
				"scaleway_marketplace_image":                   dataSourceScalewayMarketplaceImage(),
				"scaleway_object_bucket":                       dataSourceScalewayObjectBucket(),
				"scaleway_rdb_acl":                             dataSourceScalewayRDBACL(),
				"scaleway_rdb_instance":                        dataSourceScalewayRDBInstance(),
				"scaleway_rdb_database":                        dataSourceScalewayRDBDatabase(),
				"scaleway_rdb_database_backup":                 dataSourceScalewayRDBDatabaseBackup(),
				"scaleway_rdb_privilege":                       dataSourceScalewayRDBPrivilege(),
				"scaleway_redis_cluster":                       dataSourceScalewayRedisCluster(),
				"scaleway_registry_namespace":                  dataSourceScalewayRegistryNamespace(),
				"scaleway_tem_domain":                          dataSourceScalewayTemDomain(),
				"scaleway_registry_image":                      dataSourceScalewayRegistryImage(),
				"scaleway_vpc_public_gateway":                  dataSourceScalewayVPCPublicGateway(),
				"scaleway_vpc_gateway_network":                 dataSourceScalewayVPCGatewayNetwork(),
				"scaleway_vpc_public_gateway_dhcp":             dataSourceScalewayVPCPublicGatewayDHCP(),
				"scaleway_vpc_public_gateway_dhcp_reservation": dataSourceScalewayVPCPublicGatewayDHCPReservation(),
				"scaleway_vpc_public_gateway_ip":               dataSourceScalewayVPCPublicGatewayIP(),
				"scaleway_vpc_private_network":                 dataSourceScalewayVPCPrivateNetwork(),
				"scaleway_vpc_public_gateway_pat_rule":         dataSourceScalewayVPCPublicGatewayPATRule(),
			},
		}

		addBetaResources(p)

		p.ConfigureContextFunc = func(ctx context.Context, data *schema.ResourceData) (interface{}, diag.Diagnostics) {
			terraformVersion := p.TerraformVersion

			// If we provide meta in config use it. This is useful for tests
			if config.Meta != nil {
				return config.Meta, nil
			}

			meta, err := buildMeta(ctx, &metaConfig{
				providerSchema:   data,
				terraformVersion: terraformVersion,
			})
			if err != nil {
				return nil, diag.FromErr(err)
			}
			return meta, nil
		}

		return p
	}
}

// Meta contains config and SDK clients used by resources.
//
// This meta value is passed into all resources.
type Meta struct {
	// scwClient is the Scaleway SDK client.
	scwClient *scw.Client
	// httpClient can be either a regular http.Client used to make real HTTP requests
	// or it can be a http.Client used to record and replay cassettes which is useful
	// to replay recorded interactions with APIs locally
	httpClient *http.Client
}

type metaConfig struct {
	providerSchema   *schema.ResourceData
	terraformVersion string
	forceZone        scw.Zone
	httpClient       *http.Client
}

// providerConfigure creates the Meta object containing the SDK client.
func buildMeta(ctx context.Context, config *metaConfig) (*Meta, error) {
	////
	// Load Profile
	////
	profile, err := loadProfile(ctx, config.providerSchema)
	if err != nil {
		return nil, err
	}
	if config.forceZone != "" {
		region, err := config.forceZone.Region()
		if err != nil {
			return nil, err
		}
		profile.DefaultRegion = scw.StringPtr(region.String())
		profile.DefaultZone = scw.StringPtr(config.forceZone.String())
	}

	// TODO validated profile

	////
	// Create scaleway SDK client
	////
	opts := []scw.ClientOption{
		scw.WithUserAgent(fmt.Sprintf("terraform-provider/%s terraform/%s", version, config.terraformVersion)),
		scw.WithProfile(profile),
	}

	httpClient := &http.Client{Transport: newRetryableTransport(http.DefaultTransport)}
	if config.httpClient != nil {
		httpClient = config.httpClient
	}
	opts = append(opts, scw.WithHTTPClient(httpClient))

	scwClient, err := scw.NewClient(opts...)
	if err != nil {
		return nil, err
	}

	return &Meta{
		scwClient:  scwClient,
		httpClient: httpClient,
	}, nil
}

//gocyclo:ignore
func loadProfile(ctx context.Context, d *schema.ResourceData) (*scw.Profile, error) {
	config, err := scw.LoadConfig()
	// If the config file do not exist, don't return an error as we may find config in ENV or flags.
	if _, isNotFoundError := err.(*scw.ConfigFileNotFoundError); isNotFoundError {
		config = &scw.Config{}
	} else if err != nil {
		return nil, err
	}

	// By default we set default zone and region to fr-par
	defaultZoneProfile := &scw.Profile{
		DefaultRegion: scw.StringPtr(scw.RegionFrPar.String()),
		DefaultZone:   scw.StringPtr(scw.ZoneFrPar1.String()),
	}

	activeProfile, err := config.GetActiveProfile()
	if err != nil {
		return nil, err
	}
	envProfile := scw.LoadEnvProfile()

	providerProfile := &scw.Profile{}
	if d != nil {
		if profileName, exist := d.GetOk("profile"); exist {
			profileFromConfig, err := config.GetProfile(profileName.(string))
			if err == nil {
				providerProfile = profileFromConfig
			}
		}
		if accessKey, exist := d.GetOk("access_key"); exist {
			providerProfile.AccessKey = scw.StringPtr(accessKey.(string))
		}
		if secretKey, exist := d.GetOk("secret_key"); exist {
			providerProfile.SecretKey = scw.StringPtr(secretKey.(string))
		}
		if projectID, exist := d.GetOk("project_id"); exist {
			providerProfile.DefaultProjectID = scw.StringPtr(projectID.(string))
		}
		if orgID, exist := d.GetOk("organization_id"); exist {
			providerProfile.DefaultOrganizationID = scw.StringPtr(orgID.(string))
		}
		if region, exist := d.GetOk("region"); exist {
			providerProfile.DefaultRegion = scw.StringPtr(region.(string))
		}
		if zone, exist := d.GetOk("zone"); exist {
			providerProfile.DefaultZone = scw.StringPtr(zone.(string))
		}
		if apiURL, exist := d.GetOk("api_url"); exist {
			providerProfile.APIURL = scw.StringPtr(apiURL.(string))
		}
	}

	profile := scw.MergeProfiles(defaultZoneProfile, activeProfile, providerProfile, envProfile)

	// If profile have a defaultZone but no defaultRegion we set the defaultRegion
	// to the one of the defaultZone
	if profile.DefaultZone != nil && *profile.DefaultZone != "" &&
		(profile.DefaultRegion == nil || *profile.DefaultRegion == "") {
		zone := scw.Zone(*profile.DefaultZone)
		tflog.Debug(ctx, fmt.Sprintf("guess region from %s zone", zone))
		region, err := zone.Region()
		if err == nil {
			profile.DefaultRegion = scw.StringPtr(region.String())
		} else {
			tflog.Debug(ctx, fmt.Sprintf("cannot guess region: %s", err.Error()))
		}
	}
	return profile, nil
}<|MERGE_RESOLUTION|>--- conflicted
+++ resolved
@@ -107,11 +107,8 @@
 				"scaleway_domain_zone":                         resourceScalewayDomainZone(),
 				"scaleway_flexible_ip":                         resourceScalewayFlexibleIP(),
 				"scaleway_function":                            resourceScalewayFunction(),
-<<<<<<< HEAD
+				"scaleway_function_cron":                       resourceScalewayFunctionCron(),
 				"scaleway_function_domain":                     resourceScalewayFunctionDomain(),
-=======
-				"scaleway_function_cron":                       resourceScalewayFunctionCron(),
->>>>>>> 72972c52
 				"scaleway_function_namespace":                  resourceScalewayFunctionNamespace(),
 				"scaleway_function_token":                      resourceScalewayFunctionToken(),
 				"scaleway_instance_user_data":                  resourceScalewayInstanceUserData(),
