--- conflicted
+++ resolved
@@ -306,29 +306,7 @@
 		instance.SecurityGroupRuleDirectionOutbound: d.Get("outbound_rule").([]interface{}),
 	}
 
-<<<<<<< HEAD
-	// Fill apiRules with data from API
-	resRules, err := instanceAPI.ListSecurityGroupRules(&instance.ListSecurityGroupRulesRequest{
-		Zone:            zone,
-		SecurityGroupID: expandID(securityGroupID),
-	}, scw.WithAllPages(), scw.WithContext(ctx))
-	if err != nil {
-		return fmt.Errorf("error listing security group rules: %s", err)
-	}
-	sort.Slice(resRules.Rules, func(i, j int) bool {
-		return resRules.Rules[i].Position < resRules.Rules[j].Position
-	})
-	for _, apiRule := range resRules.Rules {
-		if !apiRule.Editable {
-			continue
-		}
-		apiRules[apiRule.Direction] = append(apiRules[apiRule.Direction], apiRule)
-	}
-
-	// Loop through all directions
-=======
 	setGroupRules := []*instance.SetSecurityGroupRulesRequestRule{}
->>>>>>> 02763c68
 	for direction := range stateRules {
 		// Loop for all state rules in this direction
 		for _, rawStateRule := range stateRules[direction] {
@@ -337,53 +315,6 @@
 				return err
 			}
 
-<<<<<<< HEAD
-			// This happen when there is more rule in state than in the api. We create more rule in API.
-			if index >= len(apiRules[direction]) {
-				_, err = instanceAPI.CreateSecurityGroupRule(&instance.CreateSecurityGroupRuleRequest{
-					Zone:            zone,
-					SecurityGroupID: securityGroupID,
-					Protocol:        stateRule.Protocol,
-					IPRange:         stateRule.IPRange,
-					Action:          stateRule.Action,
-					DestPortTo:      stateRule.DestPortTo,
-					DestPortFrom:    stateRule.DestPortFrom,
-					Direction:       direction,
-				}, scw.WithContext(ctx))
-				if err != nil {
-					return fmt.Errorf("error creating security group rule: %s", err)
-				}
-				continue
-			}
-
-			// We compare rule stateRule[index] and apiRule[index]. If they are different we update api rule to match state.
-			apiRule := apiRules[direction][index]
-			if ok, _ := securityGroupRuleEquals(stateRule, apiRule); !ok {
-				destPortFrom := stateRule.DestPortFrom
-				destPortTo := stateRule.DestPortTo
-				if destPortFrom == nil {
-					destPortFrom = scw.Uint32Ptr(0)
-				}
-				if destPortTo == nil {
-					destPortTo = scw.Uint32Ptr(0)
-				}
-
-				_, err = instanceAPI.UpdateSecurityGroupRule(&instance.UpdateSecurityGroupRuleRequest{
-					Zone:                zone,
-					SecurityGroupID:     securityGroupID,
-					SecurityGroupRuleID: apiRule.ID,
-					Protocol:            &stateRule.Protocol,
-					IPRange:             &stateRule.IPRange,
-					Action:              &stateRule.Action,
-					DestPortTo:          destPortTo,
-					DestPortFrom:        destPortFrom,
-					Direction:           &direction,
-				}, scw.WithContext(ctx))
-				if err != nil {
-					return fmt.Errorf("error updating security group rule: %s", err)
-				}
-			}
-=======
 			// This happens when there is more rule in state than in the api. We create more rule in API.
 			setGroupRules = append(setGroupRules, &instance.SetSecurityGroupRulesRequestRule{
 				Zone:         zone,
@@ -394,23 +325,10 @@
 				DestPortFrom: stateRule.DestPortFrom,
 				Direction:    direction,
 			})
->>>>>>> 02763c68
-		}
-	}
-
-<<<<<<< HEAD
-		// We loop through remaining API rules and delete them as they are no longer in the state.
-		for index := len(stateRules[direction]); index < len(apiRules[direction]); index++ {
-			err = instanceAPI.DeleteSecurityGroupRule(&instance.DeleteSecurityGroupRuleRequest{
-				Zone:                zone,
-				SecurityGroupID:     securityGroupID,
-				SecurityGroupRuleID: apiRules[direction][index].ID,
-			}, scw.WithContext(ctx))
-			if err != nil {
-				return fmt.Errorf("error deleting security group rule: %s", err)
-			}
-		}
-=======
+		}
+	}
+
+
 	_, err := instanceAPI.SetSecurityGroupRules(&instance.SetSecurityGroupRulesRequest{
 		SecurityGroupID: securityGroupID,
 		Zone:            zone,
@@ -418,7 +336,6 @@
 	}, scw.WithContext(ctx))
 	if err != nil {
 		return err
->>>>>>> 02763c68
 	}
 
 	return nil
