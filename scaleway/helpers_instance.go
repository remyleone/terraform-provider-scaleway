--- conflicted
+++ resolved
@@ -503,10 +503,7 @@
 		return nil, fmt.Errorf("error waiting for private NIC: %w", err)
 	}
 
-<<<<<<< HEAD
 	return nic, nil
-=======
-	return nic, err
 }
 
 func waitForMACAddress(ctx context.Context, instanceAPI *instance.API, zone scw.Zone, serverID string, privateNICID string, timeout time.Duration) (*instance.PrivateNIC, error) {
@@ -605,5 +602,4 @@
 		volumesFlat = append(volumesFlat, volumeFlat)
 	}
 	return volumesFlat
->>>>>>> 02763c68
 }