--- conflicted
+++ resolved
@@ -3,12 +3,9 @@
 import (
 	"context"
 	"fmt"
-<<<<<<< HEAD
-=======
 	"net/http"
 	"net/http/httputil"
 	"os"
->>>>>>> 02763c68
 	"time"
 
 	"github.com/hashicorp/terraform-plugin-log/tflog"
@@ -65,10 +62,7 @@
 		return nil, fmt.Errorf("error waiting for namespace %q: %s", id, err)
 	}
 
-<<<<<<< HEAD
 	return ns, nil
-=======
-	return ns, err
 }
 
 func waitForFunction(ctx context.Context, functionAPI *function.API, region scw.Region, id string, timeout time.Duration) (*function.Function, error) {
@@ -176,5 +170,4 @@
 		return fmt.Errorf("failed to deploy function")
 	}
 	return nil
->>>>>>> 02763c68
 }