package scaleway

import (
	"context"
	"fmt"
	"net/http"

	"github.com/hashicorp/terraform-plugin-sdk/v2/diag"
	"github.com/hashicorp/terraform-plugin-sdk/v2/helper/schema"
	"github.com/hashicorp/terraform-plugin-sdk/v2/plugin"
	"github.com/scaleway/scaleway-sdk-go/scw"
)

// Provider config can be used to provide additional config when creating provider.
type ProviderConfig struct {
	// Meta can be used to override Meta that will be used by the provider.
	// This is useful for tests.
	Meta *Meta
}

// DefaultProviderConfig return default ProviderConfig struct
func DefaultProviderConfig() *ProviderConfig {
	return &ProviderConfig{}
}

// Provider returns a terraform.ResourceProvider.
func Provider(config *ProviderConfig) plugin.ProviderFunc {
	return func() *schema.Provider {
		p := &schema.Provider{
			Schema: map[string]*schema.Schema{
				"access_key": {
					Type:        schema.TypeString,
					Optional:    true,
					Description: "The Scaleway access key.",
				},
				"secret_key": {
					Type:         schema.TypeString,
					Optional:     true, // To allow user to use deprecated `token`.
					Description:  "The Scaleway secret Key.",
					ValidateFunc: validationUUID(),
				},
				"project_id": {
					Type:         schema.TypeString,
					Optional:     true, // To allow user to use organization instead of project
					Description:  "The Scaleway project ID.",
					ValidateFunc: validationUUID(),
				},
				"region": regionSchema(),
				"zone":   zoneSchema(),
				"api_url": {
					Type:        schema.TypeString,
					Optional:    true,
					Description: "The Scaleway API URL to use.",
				},
			},

			ResourcesMap: map[string]*schema.Resource{
				"scaleway_account_ssh_key":               resourceScalewayAccountSSKKey(),
				"scaleway_apple_silicon_server":          resourceScalewayAppleSiliconServer(),
				"scaleway_baremetal_server":              resourceScalewayBaremetalServer(),
				"scaleway_instance_ip":                   resourceScalewayInstanceIP(),
				"scaleway_instance_ip_reverse_dns":       resourceScalewayInstanceIPReverseDNS(),
				"scaleway_instance_volume":               resourceScalewayInstanceVolume(),
				"scaleway_instance_security_group":       resourceScalewayInstanceSecurityGroup(),
				"scaleway_instance_security_group_rules": resourceScalewayInstanceSecurityGroupRules(),
				"scaleway_instance_server":               resourceScalewayInstanceServer(),
				"scaleway_instance_snapshot":             resourceScalewayInstanceSnapshot(),
				"scaleway_instance_placement_group":      resourceScalewayInstancePlacementGroup(),
				"scaleway_instance_private_nic":          resourceScalewayInstancePrivateNIC(),
				"scaleway_iot_hub":                       resourceScalewayIotHub(),
				"scaleway_iot_device":                    resourceScalewayIotDevice(),
				"scaleway_iot_route":                     resourceScalewayIotRoute(),
				"scaleway_iot_network":                   resourceScalewayIotNetwork(),
				"scaleway_k8s_cluster":                   resourceScalewayK8SCluster(),
				"scaleway_k8s_pool":                      resourceScalewayK8SPool(),
				"scaleway_lb":                            resourceScalewayLb(),
				"scaleway_lb_ip":                         resourceScalewayLbIP(),
				"scaleway_lb_backend":                    resourceScalewayLbBackend(),
				"scaleway_lb_certificate":                resourceScalewayLbCertificate(),
				"scaleway_lb_frontend":                   resourceScalewayLbFrontend(),
				"scaleway_registry_namespace":            resourceScalewayRegistryNamespace(),
<<<<<<< HEAD
				"scaleway_rdb_acl":                       resourceScalewayRdbACL(),
=======
				"scaleway_rdb_database":                  resourceScalewayRdbDatabase(),
>>>>>>> 661e80d9
				"scaleway_rdb_instance":                  resourceScalewayRdbInstance(),
				"scaleway_rdb_user":                      resourceScalewayRdbUser(),
				"scaleway_object_bucket":                 resourceScalewayObjectBucket(),
				"scaleway_vpc_private_network":           resourceScalewayVPCPrivateNetwork(),
			},

			DataSourcesMap: map[string]*schema.Resource{
				"scaleway_account_ssh_key":         dataSourceScalewayAccountSSHKey(),
				"scaleway_instance_security_group": dataSourceScalewayInstanceSecurityGroup(),
				"scaleway_instance_server":         dataSourceScalewayInstanceServer(),
				"scaleway_instance_image":          dataSourceScalewayInstanceImage(),
				"scaleway_instance_volume":         dataSourceScalewayInstanceVolume(),
				"scaleway_baremetal_offer":         dataSourceScalewayBaremetalOffer(),
				"scaleway_rdb_acl":                 dataSourceScalewayRDBACL(),
				"scaleway_rdb_instance":            dataSourceScalewayRDBInstance(),
				"scaleway_rdb_database":            dataSourceScalewayRDBDatabase(),
				"scaleway_k8s_cluster":             dataSourceScalewayK8SCluster(),
				"scaleway_k8s_pool":                dataSourceScalewayK8SPool(),
				"scaleway_lb_ip":                   dataSourceScalewayLbIP(),
				"scaleway_marketplace_image":       dataSourceScalewayMarketplaceImage(),
				"scaleway_registry_namespace":      dataSourceScalewayRegistryNamespace(),
				"scaleway_registry_image":          dataSourceScalewayRegistryImage(),
				"scaleway_vpc_private_network":     dataSourceScalewayVPCPrivateNetwork(),
			},
		}

		p.ConfigureContextFunc = func(ctx context.Context, data *schema.ResourceData) (interface{}, diag.Diagnostics) {
			terraformVersion := p.TerraformVersion

			// If we provide meta in config use it. This is useful for tests
			if config.Meta != nil {
				return config.Meta, nil
			}

			meta, err := buildMeta(&MetaConfig{
				providerSchema:   data,
				terraformVersion: terraformVersion,
			})
			if err != nil {
				return nil, diag.FromErr(err)
			}
			return meta, nil
		}

		return p
	}
}

// Meta contains config and SDK clients used by resources.
//
// This meta value is passed into all resources.
type Meta struct {
	// scwClient is the Scaleway SDK client.
	scwClient *scw.Client
	// httpClient can be either a regular http.Client used to make real HTTP requests
	// or it can be a http.Client used to record and replay cassettes which is useful
	// to replay recorded interactions with APIs locally
	httpClient *http.Client
}

type MetaConfig struct {
	providerSchema   *schema.ResourceData
	terraformVersion string
	forceZone        scw.Zone
	httpClient       *http.Client
}

// providerConfigure creates the Meta object containing the SDK client.
func buildMeta(config *MetaConfig) (*Meta, error) {
	////
	// Load Profile
	////
	profile, err := loadProfile(config.providerSchema)
	if err != nil {
		return nil, err
	}
	if config.forceZone != "" {
		region, err := config.forceZone.Region()
		if err != nil {
			return nil, err
		}
		profile.DefaultRegion = scw.StringPtr(region.String())
		profile.DefaultZone = scw.StringPtr(config.forceZone.String())
	}

	// TODO validated profile

	////
	// Create scaleway SDK client
	////
	opts := []scw.ClientOption{
		scw.WithUserAgent(fmt.Sprintf("terraform-provider/%s terraform/%s", version, config.terraformVersion)),
		scw.WithProfile(profile),
	}

	httpClient := &http.Client{Transport: newRetryableTransport(http.DefaultTransport)}
	if config.httpClient != nil {
		httpClient = config.httpClient
	}
	opts = append(opts, scw.WithHTTPClient(httpClient))

	scwClient, err := scw.NewClient(opts...)
	if err != nil {
		return nil, err
	}

	return &Meta{
		scwClient:  scwClient,
		httpClient: httpClient,
	}, nil
}

func loadProfile(d *schema.ResourceData) (*scw.Profile, error) {
	config, err := scw.LoadConfig()
	// If the config file do not exist, don't return an error as we may find config in ENV or flags.
	if _, isNotFoundError := err.(*scw.ConfigFileNotFoundError); isNotFoundError {
		config = &scw.Config{}
	} else if err != nil {
		return nil, err
	}

	// By default we set default zone and region to fr-par
	defaultZoneProfile := &scw.Profile{
		DefaultRegion: scw.StringPtr(scw.RegionFrPar.String()),
		DefaultZone:   scw.StringPtr(scw.ZoneFrPar1.String()),
	}

	activeProfile, err := config.GetActiveProfile()
	if err != nil {
		return nil, err
	}
	envProfile := scw.LoadEnvProfile()

	providerProfile := &scw.Profile{}
	if d != nil {
		if accessKey, exist := d.GetOk("access_key"); exist {
			providerProfile.AccessKey = scw.StringPtr(accessKey.(string))
		}
		if secretKey, exist := d.GetOk("secret_key"); exist {
			providerProfile.SecretKey = scw.StringPtr(secretKey.(string))
		}
		if projectID, exist := d.GetOk("project_id"); exist {
			providerProfile.DefaultProjectID = scw.StringPtr(projectID.(string))
		}
		if region, exist := d.GetOk("region"); exist {
			providerProfile.DefaultRegion = scw.StringPtr(region.(string))
		}
		if zone, exist := d.GetOk("zone"); exist {
			providerProfile.DefaultZone = scw.StringPtr(zone.(string))
		}
		if apiURL, exist := d.GetOk("api_url"); exist {
			providerProfile.APIURL = scw.StringPtr(apiURL.(string))
		}
	}

	profile := scw.MergeProfiles(defaultZoneProfile, activeProfile, providerProfile, envProfile)

	// If profile have a defaultZone but no defaultRegion we set the defaultRegion
	// to the one of the defaultZone
	if profile.DefaultZone != nil && *profile.DefaultZone != "" &&
		(profile.DefaultRegion == nil || *profile.DefaultRegion == "") {
		zone := scw.Zone(*profile.DefaultZone)
		l.Debugf("guess region from %s zone", zone)
		region, err := zone.Region()
		if err == nil {
			profile.DefaultRegion = scw.StringPtr(region.String())
		} else {
			l.Debugf("cannot guess region: %w", err)
		}
	}
	return profile, nil
}<|MERGE_RESOLUTION|>--- conflicted
+++ resolved
@@ -79,11 +79,8 @@
 				"scaleway_lb_certificate":                resourceScalewayLbCertificate(),
 				"scaleway_lb_frontend":                   resourceScalewayLbFrontend(),
 				"scaleway_registry_namespace":            resourceScalewayRegistryNamespace(),
-<<<<<<< HEAD
 				"scaleway_rdb_acl":                       resourceScalewayRdbACL(),
-=======
 				"scaleway_rdb_database":                  resourceScalewayRdbDatabase(),
->>>>>>> 661e80d9
 				"scaleway_rdb_instance":                  resourceScalewayRdbInstance(),
 				"scaleway_rdb_user":                      resourceScalewayRdbUser(),
 				"scaleway_object_bucket":                 resourceScalewayObjectBucket(),
