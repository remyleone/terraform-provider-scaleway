--- conflicted
+++ resolved
@@ -74,10 +74,7 @@
 		return nil, fmt.Errorf("error waiting for gateway network %s: %s", id, err)
 	}
 
-<<<<<<< HEAD
 	return gatewayNetwork, nil
-=======
-	return gatewayNetwork, err
 }
 
 func waitForDHCPEntries(ctx context.Context, api *vpcgw.API, zone scw.Zone, gatewayID string, macAddress string, timeout time.Duration) (*vpcgw.ListDHCPEntriesResponse, error) {
@@ -99,5 +96,4 @@
 
 	dhcpEntries, err := api.WaitForDHCPEntries(req, scw.WithContext(ctx))
 	return dhcpEntries, err
->>>>>>> 02763c68
 }